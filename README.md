--- conflicted
+++ resolved
@@ -19,11 +19,8 @@
   strategies and tracking open/closed positions.
 - **Daily scheduler** – helper using APScheduler to trigger the pipeline for a
   list of symbols at a configurable time.
-<<<<<<< HEAD
 - **Pipeline** – convenience class that runs all agents, composes a strategy and
   backtests it while optionally persisting outputs and updating a portfolio.
-=======
->>>>>>> e3866a5f
 
 The implementation is heavily simplified but follows the JSON schemas described
 in the project specification.
