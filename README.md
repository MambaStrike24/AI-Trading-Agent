# AI Trading Agent

This repository contains the beginnings of an agent-based trading framework.  It
is intentionally lightweight and serves as a foundation for future work.  The
project structure includes:

- **TechnicalAnalysisAgent** – downloads price data from Yahoo Finance and
  computes a few common indicators (EMA, RSI and MACD).
<<<<<<< HEAD
- **MarketScannerAgent** – collects price, volume, VWAP, ATR and volatility
  metrics.
- **SocialMediaAgent** – performs keyword based sentiment analysis on a small
  sample of posts.
- **NewsAnalyzerAgent** – analyses sample headlines for sentiment.
- **Strategy Composer** – combines the outputs of agents into a single trading
  strategy dictionary containing entry, sizing and risk guidelines.
- **Backtester** – runs a minimal buy-and-hold simulation to evaluate a
  composed strategy.
=======
- **Strategy Composer** – combines the outputs of agents into a single trading
  strategy dictionary containing entry, sizing and risk guidelines.
>>>>>>> 71aa59ae

The implementation is heavily simplified but follows the JSON schemas described
in the project specification.

## Running tests

The repository uses `pytest` for the tiny test-suite.  To execute the tests run:

```bash
pytest
```

Network access is not required for the tests as external data calls are
mocked.<|MERGE_RESOLUTION|>--- conflicted
+++ resolved
@@ -6,7 +6,6 @@
 
 - **TechnicalAnalysisAgent** – downloads price data from Yahoo Finance and
   computes a few common indicators (EMA, RSI and MACD).
-<<<<<<< HEAD
 - **MarketScannerAgent** – collects price, volume, VWAP, ATR and volatility
   metrics.
 - **SocialMediaAgent** – performs keyword based sentiment analysis on a small
@@ -16,10 +15,6 @@
   strategy dictionary containing entry, sizing and risk guidelines.
 - **Backtester** – runs a minimal buy-and-hold simulation to evaluate a
   composed strategy.
-=======
-- **Strategy Composer** – combines the outputs of agents into a single trading
-  strategy dictionary containing entry, sizing and risk guidelines.
->>>>>>> 71aa59ae
 
 The implementation is heavily simplified but follows the JSON schemas described
 in the project specification.
